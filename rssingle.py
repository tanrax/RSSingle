--- conflicted
+++ resolved
@@ -96,13 +96,8 @@
     for feed in CONFIG["feeds"]:
         rss = parse_rss_feed(feed)
         entries = rss.get("entries")
-<<<<<<< HEAD
         log.debug("Iterating over [input] feed entries..")
         for entry in entries[:CONFIG["max_entries"]] if "max_entries" in CONFIG else entries:
-=======
-        log.debug(f"Iterating over {feed} feed entries..")
-        for entry in entries:
->>>>>>> 124a57c0
             log.debug("New feed entry created.")
 
             fe = fg.add_entry()
